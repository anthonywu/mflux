--- conflicted
+++ resolved
@@ -9,36 +9,23 @@
 from flux_1_schnell.flux import Flux1
 from flux_1_schnell.post_processing.image_util import ImageUtil
 
-<<<<<<< HEAD
-flux = Flux1("black-forest-labs/FLUX.1-schnell", max_sequence_length=256)
-# flux = Flux1("black-forest-labs/FLUX.1-dev", max_sequence_length=512)
-
-
-image = flux.generate_image(
-    seed=3,
-    prompt="Luxury food photograph of a birthday cake. In the middle it has three candles shaped like letters spelling the word 'MLX'. It has perfect lighting and a cozy background with big bokeh and shallow depth of field. The mood is a sunset balcony in tuscany. The photo is taken from the side of the cake. The scene is complemented by a warm, inviting light that highlights the textures and colors of the ingredients, giving it an appetizing and elegant look.",
-    config=Config(
-        num_inference_steps=2,
-        height=768,
-        width=1360,
-        guidance=3.5,
-=======
-
 def main():
     parser = argparse.ArgumentParser(description='Generate an image based on a prompt.')
     parser.add_argument('--prompt', type=str, required=True, help='The textual description of the image to generate.')
     parser.add_argument('--output', type=str, default="image.png", help='The filename for the output image. Default is "image.png".')
     parser.add_argument('--model', type=str, default="black-forest-labs/FLUX.1-schnell", help='The model to use. Default is "black-forest-labs/FLUX.1-schnell".')
+    parser.add_argument('--max_sequence_length', type=int, default=256, help='Max Sequence Length (Default is 256)')
     parser.add_argument('--seed', type=int, default=0, help='Entropy Seed (Default is time-based random-seed)')
     parser.add_argument('--height', type=int, default=1024, help='Image height (Default is 1024)')
     parser.add_argument('--width', type=int, default=1024, help='Image width (Default is 1024)')
     parser.add_argument('--steps', type=int, default=4, help='Inference Steps')
+    parser.add_argument('--guidance', type=float, default=3.5, help='Guidance Scale (Default is 3.5)')
 
     args = parser.parse_args()
 
     seed = args.seed or int(time.time())
 
-    flux = Flux1Schnell(args.model)
+    flux = Flux1("black-forest-labs/FLUX.1-schnell", max_sequence_length=args.max_sequence_length)
 
     image = flux.generate_image(
         seed=args.seed,
@@ -47,8 +34,8 @@
             num_inference_steps=args.steps,
             height=args.height,
             width=args.width,
+            guidance=args.guidance,
         )
->>>>>>> 801b1326
     )
 
     ImageUtil.save_image(image, "image.png")
