--- conflicted
+++ resolved
@@ -56,11 +56,7 @@
 
             mx.eval(latents)
 
-<<<<<<< HEAD
-        latents = Flux1._unpack_latents(latents, config.width, config.height)
-=======
-        latents = Flux1Schnell._unpack_latents(latents, config.height, config.width)
->>>>>>> f0ca12f0
+        latents = Flux1._unpack_latents(latents, config.height, config.width)
         decoded = self.vae.decode(latents)
         return ImageUtil.to_image(decoded)
 
